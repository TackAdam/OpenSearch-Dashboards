--- conflicted
+++ resolved
@@ -45,14 +45,10 @@
      * @returns {HTMLElement} Contains the D3 chart
      */
     Chart.prototype.render = function () {
-<<<<<<< HEAD
-      d3.select(this.chartEl).call(this.draw());
-=======
       var selection = d3.select(this.chartEl);
 
       selection.selectAll('*').remove();
       selection.call(this.draw());
->>>>>>> 048b0a44
     };
 
     /**
