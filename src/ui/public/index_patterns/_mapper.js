import { IndexPatternMissingIndices } from 'ui/errors';
import _ from 'lodash';
import moment from 'moment';
<<<<<<< HEAD
define(function (require) {
  return function MapperService(Private, Promise, es, config, kbnIndex) {

    var transformMappingIntoFields = Private(require('ui/index_patterns/_transform_mapping_into_fields'));
    var intervals = Private(require('ui/index_patterns/_intervals'));
    var patternToWildcard = Private(require('ui/index_patterns/_pattern_to_wildcard'));

    var LocalCache = Private(require('ui/index_patterns/_local_cache'));

    function Mapper() {

      // Save a reference to mapper
      var self = this;

      // proper-ish cache, keeps a clean copy of the object, only returns copies of it's copy
      var fieldCache = self.cache = new LocalCache();

      /**
       * Gets an object containing all fields with their mappings
       * @param {dataSource} dataSource
       * @param {boolean} skipIndexPatternCache - should we ping the index-pattern objects
       * @returns {Promise}
       * @async
       */
      self.getFieldsForIndexPattern = function (indexPattern, skipIndexPatternCache) {
        var id = indexPattern.id;

        var cache = fieldCache.get(id);
        if (cache) return Promise.resolve(cache);

        if (!skipIndexPatternCache) {
          return es.get({
            index: kbnIndex,
            type: 'index-pattern',
            id: id,
            _sourceInclude: ['fields']
          })
          .then(function (resp) {
            if (resp.found && resp._source.fields) {
              fieldCache.set(id, JSON.parse(resp._source.fields));
            }
            return self.getFieldsForIndexPattern(indexPattern, true);
          });
        }

        var promise = Promise.resolve(id);
        if (indexPattern.intervalName) {
          promise = self.getIndicesForIndexPattern(indexPattern)
          .then(function (existing) {
            if (existing.matches.length === 0) throw new IndexPatternMissingIndices();
            return existing.matches.slice(-config.get('indexPattern:fieldMapping:lookBack')); // Grab the most recent
          });
        }

        return promise.then(function (indexList) {
          return es.indices.getFieldMapping({
            index: indexList,
            fields: '*',
            ignoreUnavailable: _.isArray(indexList),
            allowNoIndices: false,
            includeDefaults: true
          });
=======
import IndexPatternsTransformMappingIntoFieldsProvider from 'ui/index_patterns/_transform_mapping_into_fields';
import IndexPatternsIntervalsProvider from 'ui/index_patterns/_intervals';
import IndexPatternsPatternToWildcardProvider from 'ui/index_patterns/_pattern_to_wildcard';
import IndexPatternsLocalCacheProvider from 'ui/index_patterns/_local_cache';
export default function MapperService(Private, Promise, es, config, kbnIndex) {

  var transformMappingIntoFields = Private(IndexPatternsTransformMappingIntoFieldsProvider);
  var intervals = Private(IndexPatternsIntervalsProvider);
  var patternToWildcard = Private(IndexPatternsPatternToWildcardProvider);

  var LocalCache = Private(IndexPatternsLocalCacheProvider);

  function Mapper() {

    // Save a reference to mapper
    var self = this;

    // proper-ish cache, keeps a clean copy of the object, only returns copies of it's copy
    var fieldCache = self.cache = new LocalCache();

    /**
     * Gets an object containing all fields with their mappings
     * @param {dataSource} dataSource
     * @param {boolean} skipIndexPatternCache - should we ping the index-pattern objects
     * @returns {Promise}
     * @async
     */
    self.getFieldsForIndexPattern = function (indexPattern, skipIndexPatternCache) {
      var id = indexPattern.id;

      var cache = fieldCache.get(id);
      if (cache) return Promise.resolve(cache);

      if (!skipIndexPatternCache) {
        return es.get({
          index: kbnIndex,
          type: 'index-pattern',
          id: id,
          _sourceInclude: ['fields']
>>>>>>> c8e38a6e
        })
        .then(function (resp) {
          if (resp.found && resp._source.fields) {
            fieldCache.set(id, JSON.parse(resp._source.fields));
          }
          return self.getFieldsForIndexPattern(indexPattern, true);
        });
      }

      var promise = Promise.resolve(id);
      if (indexPattern.intervalName) {
        promise = self.getIndicesForIndexPattern(indexPattern)
        .then(function (existing) {
          if (existing.matches.length === 0) throw new IndexPatternMissingIndices();
          return existing.matches.slice(-config.get('indexPattern:fieldMapping:lookBack')); // Grab the most recent
        });
      }

      return promise.then(function (indexList) {
        return es.indices.getFieldMapping({
          index: indexList,
          field: '*',
          ignoreUnavailable: _.isArray(indexList),
          allowNoIndices: false,
          includeDefaults: true
        });
      })
      .catch(handleMissingIndexPattern)
      .then(transformMappingIntoFields)
      .then(function (fields) {
        fieldCache.set(id, fields);
        return fieldCache.get(id);
      });
    };

    self.getIndicesForIndexPattern = function (indexPattern) {
      return es.indices.getAliases({
        index: patternToWildcard(indexPattern.id)
      })
      .then(function (resp) {
        // var all = Object.keys(resp).sort();
        var all = _(resp)
        .map(function (index, key) {
          if (index.aliases) {
            return [Object.keys(index.aliases), key];
          } else {
            return key;
          }
        })
        .flattenDeep()
        .sort()
        .uniq(true)
        .value();

        var matches = all.filter(function (existingIndex) {
          var parsed = moment(existingIndex, indexPattern.id);
          return existingIndex === parsed.format(indexPattern.id);
        });

        return {
          all: all,
          matches: matches
        };
      })
      .catch(handleMissingIndexPattern);
    };

    /**
     * Clears mapping caches from elasticsearch and from local object
     * @param {dataSource} dataSource
     * @returns {Promise}
     * @async
     */
    self.clearCache = function (indexPattern) {
      fieldCache.clear(indexPattern);
      return Promise.resolve();
    };
  }

  function handleMissingIndexPattern(err) {
    if (err.status >= 400) {
      // transform specific error type
      return Promise.reject(new IndexPatternMissingIndices());
    } else {
      // rethrow all others
      throw err;
    }
  }

  return new Mapper();
};<|MERGE_RESOLUTION|>--- conflicted
+++ resolved
@@ -1,70 +1,6 @@
 import { IndexPatternMissingIndices } from 'ui/errors';
 import _ from 'lodash';
 import moment from 'moment';
-<<<<<<< HEAD
-define(function (require) {
-  return function MapperService(Private, Promise, es, config, kbnIndex) {
-
-    var transformMappingIntoFields = Private(require('ui/index_patterns/_transform_mapping_into_fields'));
-    var intervals = Private(require('ui/index_patterns/_intervals'));
-    var patternToWildcard = Private(require('ui/index_patterns/_pattern_to_wildcard'));
-
-    var LocalCache = Private(require('ui/index_patterns/_local_cache'));
-
-    function Mapper() {
-
-      // Save a reference to mapper
-      var self = this;
-
-      // proper-ish cache, keeps a clean copy of the object, only returns copies of it's copy
-      var fieldCache = self.cache = new LocalCache();
-
-      /**
-       * Gets an object containing all fields with their mappings
-       * @param {dataSource} dataSource
-       * @param {boolean} skipIndexPatternCache - should we ping the index-pattern objects
-       * @returns {Promise}
-       * @async
-       */
-      self.getFieldsForIndexPattern = function (indexPattern, skipIndexPatternCache) {
-        var id = indexPattern.id;
-
-        var cache = fieldCache.get(id);
-        if (cache) return Promise.resolve(cache);
-
-        if (!skipIndexPatternCache) {
-          return es.get({
-            index: kbnIndex,
-            type: 'index-pattern',
-            id: id,
-            _sourceInclude: ['fields']
-          })
-          .then(function (resp) {
-            if (resp.found && resp._source.fields) {
-              fieldCache.set(id, JSON.parse(resp._source.fields));
-            }
-            return self.getFieldsForIndexPattern(indexPattern, true);
-          });
-        }
-
-        var promise = Promise.resolve(id);
-        if (indexPattern.intervalName) {
-          promise = self.getIndicesForIndexPattern(indexPattern)
-          .then(function (existing) {
-            if (existing.matches.length === 0) throw new IndexPatternMissingIndices();
-            return existing.matches.slice(-config.get('indexPattern:fieldMapping:lookBack')); // Grab the most recent
-          });
-        }
-
-        return promise.then(function (indexList) {
-          return es.indices.getFieldMapping({
-            index: indexList,
-            fields: '*',
-            ignoreUnavailable: _.isArray(indexList),
-            allowNoIndices: false,
-            includeDefaults: true
-          });
-=======
 import IndexPatternsTransformMappingIntoFieldsProvider from 'ui/index_patterns/_transform_mapping_into_fields';
 import IndexPatternsIntervalsProvider from 'ui/index_patterns/_intervals';
 import IndexPatternsPatternToWildcardProvider from 'ui/index_patterns/_pattern_to_wildcard';
@@ -104,7 +40,6 @@
           type: 'index-pattern',
           id: id,
           _sourceInclude: ['fields']
->>>>>>> c8e38a6e
         })
         .then(function (resp) {
           if (resp.found && resp._source.fields) {
@@ -126,7 +61,7 @@
       return promise.then(function (indexList) {
         return es.indices.getFieldMapping({
           index: indexList,
-          field: '*',
+          fields: '*',
           ignoreUnavailable: _.isArray(indexList),
           allowNoIndices: false,
           includeDefaults: true
