# Contributing to Kibana

We understand that you may not have days at a time to work on Kibana. We ask that you read our contributing guidelines carefully so that you spend less time, overall, struggling to push your PR through our code review processes.

At the same time, reading the contributing guidelines will give you a better idea of how to post meaningful issues that will be more easily be parsed, considered, and resolved. A big win for everyone involved! :tada:

## Table of Contents

A high level overview of our contributing guidelines.

- [Effective issue reporting in Kibana](#effective-issue-reporting-in-kibana)
  - [Voicing the importance of an issue](#voicing-the-importance-of-an-issue)
  - ["My issue isn't getting enough attention"](#my-issue-isnt-getting-enough-attention)
  - ["I want to help!"](#i-want-to-help)
- [Contributing Code](#contributing-code)
  - [Setting Up Your Development Environment](#setting-up-your-development-environment)
    - [Customizing `config/kibana.dev.yml`](#customizing-configkibanadevyml)
    - [Setting Up SSL](#setting-up-ssl)
  - [Linting](#linting)
  - [Testing and Building](#testing-and-building)
  - [Debugging Unit Tests](#debugging-unit-tests)
  - [Unit Testing Plugins](#unit-testing-plugins)
  - [Running Browser Automation Tests](#running-browser-automation-tests)
    - [Browser Automation Notes](#browser-automation-notes)
  - [Building OS packages](#building-os-packages)
- [Signing the contributor license agreement](#signing-the-contributor-license-agreement)
- [Submitting a Pull Request](#submitting-a-pull-request)
- [Code Reviewing](#code-reviewing)
  - [Getting to the Code Review Stage](#getting-to-the-code-review-stage)
  - [Reviewing Pull Requests](#reviewing-pull-requests)

Don't fret, it's not as daunting as the table of contents makes it out to be!

## Effective issue reporting in Kibana

At any given time the Kibana team at Elastic is working on dozens of features and enhancements, both for Kibana itself and for a few other projects at Elastic. When you file an issue, we'll take the time to digest it, consider solutions, and weigh its applicability to both the Kibana user base at large and the long-term vision for the project. Once we've completed that process we will assign the issue a priority.

- **P1**: A high-priority issue that affects virtually all Kibana users. Bugs that would cause incorrect results, security issues and features that would vastly improve the user experience for everyone. Work arounds for P1s generally don't exist without a code change.
- **P2**: A broadly applicable, high visibility, issue that enhances the usability of Kibana for a majority users.
- **P3**: Nice-to-have bug fixes or functionality. Work arounds for P3 items generally exist.
- **P4**: Niche and special interest issues that may not fit our core goals. We would take a high quality pull for this if implemented in such a way that it does not meaningfully impact other functionality or existing code. Issues may also be labeled P4 if they would be better implemented in Elasticsearch.
- **P5**: Highly niche or in opposition to our core goals. Should usually be closed. This doesn't mean we wouldn't take a pull for it, but if someone really wanted this they would be better off working on a plugin. The Kibana team will usually not work on P5 issues but may be willing to assist plugin developers on IRC.

### Voicing the importance of an issue

We seriously appreciate thoughtful comments. If an issue is important to you, add a comment with a solid write up of your use case and explain why it's so important. Please avoid posting comments comprised solely of a thumbs up emoji 👍.

Granted that you share your thoughts, we might even be able to come up with creative solutions to your specific problem. If everything you'd like to say has already been brought up but you'd still like to add a token of support, feel free to add a [👍 thumbs up reaction](https://github.com/blog/2119-add-reactions-to-pull-requests-issues-and-comments) on the issue itself and on the comment which best summarizes your thoughts.

### "My issue isn't getting enough attention"

First of all, **sorry about that!** We want you to have a great time with Kibana.

Hosting meaningful discussions on GitHub can be challenging. For that reason, we'll sometimes ask that you join us on IRC _([#kibana](https://kiwiirc.com/client/irc.freenode.net/?#kibana) on freenode)_ to chat about your issues. You may also experience **faster response times** when engaging us via IRC.

There's hundreds of open issues and prioritizing what to work on is an important aspect of our daily jobs. We prioritize issues according to impact and difficulty, so some issues can be neglected while we work on more pressing issues.

Feel free to bump your issues if you think they've been neglected for a prolonged period, or just jump on IRC and let us have it!

### "I want to help!"

**Now we're talking**. If you have a bug fix or new feature that you would like to contribute to Kibana, please **find or open an issue about it before you start working on it.** Talk about what you would like to do. It may be that somebody is already working on it, or that there are particular issues that you should know about before implementing the change.

We enjoy working with contributors to get their code accepted. There are many approaches to fixing a problem and it is important to find the best approach before writing too much code.

## Contributing Code

These guidelines will help you get your Pull Request into shape so that a code review can start as soon as possible.

### Setting Up Your Development Environment

Clone the `kibana` repo and change directory into it

```bash
git clone https://github.com/elastic/kibana.git kibana
cd kibana
```

Install the version of node.js listed in the `.node-version` file _(this can be easily automated with tools such as [nvm](https://github.com/creationix/nvm) and [avn](https://github.com/wbyoung/avn))_

```bash
nvm install "$(cat .node-version)"
```

Install `npm` dependencies

```bash
npm install
```

Start elasticsearch.

```bash
npm run elasticsearch
```

> You'll need to have a `java` binary in `PATH` or set `JAVA_HOME`.

If you're just getting started with `elasticsearch`, you could use the following command to populate your instance with a few fake logs to hit the ground running.

```bash
npm run makelogs
```

> Make sure to execute `npm run makelogs` *after* elasticsearch is up and running!

Start the development server.
  ```bash
  npm start
  ```

> On Windows, you'll need you use Git Bash, Cygwin, or a similar shell that exposes the `sh` command.  And to successfully build you'll need Cygwin optional packages zip, tar, and shasum.

#### Customizing `config/kibana.dev.yml`

The `config/kibana.yml` file stores user configuration directives. Since this file is checked into source control, however, developer preferences can't be saved without the risk of accidentally committing the modified version. To make customizing configuration easier during development, the Kibana CLI will look for a `config/kibana.dev.yml` file if run with the `--dev` flag. This file behaves just like the non-dev version and accepts any of the [standard settings](https://www.elastic.co/guide/en/kibana/master/kibana-server-properties.html).

The `config/kibana.dev.yml` file is very commonly used to store some opt-in/**unsafe** optimizer tweaks which can significantly increase build performance. Below is a commonly used `config/kibana.dev.yml` file, but additional options can be found [in #4611](https://github.com/elastic/kibana/pull/4611#issue-99706918).

```yaml
optimize:
  sourceMaps: '#cheap-source-map' # options -> http://webpack.github.io/docs/configuration.html#devtool
  unsafeCache: true
  lazyPrebuild: false
```

#### Setting Up SSL

When Kibana runs in development mode it will automatically use bundled SSL certificates. These certificates won't be trusted by your OS by default which will likely cause your browser to complain about the certificate.

If you run into this issue, visit the development server and configure your OS to trust the certificate.

- OSX: https://www.accuweaver.com/2014/09/19/make-chrome-accept-a-self-signed-certificate-on-osx/
- Windows: http://stackoverflow.com/a/1412118
- Linux: http://unix.stackexchange.com/a/90607

There are a handful of other options, although we enthusiastically recommend that you trust our development certificate.

- Click through the warning and accept future warnings
- Supply your own certificate using the `config/kibana.dev.yml` file
- Disable SSL in Kibana by starting the application with `npm start -- --no-ssl`

### Linting

A note about linting: We use [eslint](http://eslint.org) to check that the [styleguide](STYLEGUIDE.md) is being followed. It runs in a pre-commit hook and as a part of the tests, but most contributors integrate it with their code editors for real-time feedback.

Here are some hints for getting eslint setup in your favorite editor:

Editor     | Plugin
-----------|-------------------------------------------------------------------------------
Sublime    | [SublimeLinter-eslint](https://github.com/roadhump/SublimeLinter-eslint#installation)
Atom       | [linter-eslint](https://github.com/AtomLinter/linter-eslint#installation)
IntelliJ   | Settings » Languages & Frameworks » JavaScript » Code Quality Tools » ESLint
`vi`       | [scrooloose/syntastic](https://github.com/scrooloose/syntastic)

Another tool we use for enforcing consistent coding style is EditorConfig, which can be set up by installing a plugin in your editor that dynamically updates its configuration. Take a look at the [EditorConfig](http://editorconfig.org/#download) site to find a plugin for your editor, and browse our [`.editorconfig`](https://github.com/elastic/kibana/blob/master/.editorconfig) file to see what config rules we set up.

### Testing and Building

To ensure that your changes will not break other functionality, please run the test suite and build process before submitting your Pull Request.

Before running the tests you will need to install the projects dependencies as described above.

Once that's done, just run:

```bash
npm run test && npm run build -- --skip-os-packages
```

### Debugging Unit Tests

The standard `npm run test` task runs several sub tasks and can take several minutes to complete, making debugging failures pretty painful. In order to ease the pain specialized tasks provide alternate methods for running the tests.

To execute both server and browser tests, but skip linting, use `npm run test:quick`.

```bash
npm run test:quick
```

Use `npm run test:server` when you want to run only the server tests.

```bash
npm run test:server
```

When you'd like to execute individual server-side test files, you can use the command below. Note that this command takes care of configuring Mocha with Babel compilation for you, and you'll be better off avoiding a globally installed `mocha` package. This command is great for development and for quickly identifying bugs.

```bash
npm run mocha <file>
```

You could also add the `:debug` target so that `node` is run using the `--debug-brk` flag. You'll need to connect a remote debugger such as [`node-inspector`](https://github.com/node-inspector/node-inspector) to proceed in this mode.

```bash
npm run mocha:debug <file>
```

With `npm run test:browser`, you can run only the browser tests. Coverage reports are available for browser tests by running `npm run test:coverage`. You can find the results under the `coverage/` directory that will be created upon completion.

```bash
npm run test:browser
```

Using `npm run test:dev` initializes an environment for debugging the browser tests. Includes an dedicated instance of the kibana server for building the test bundle, and a karma server. When running this task the build is optimized for the first time and then a karma-owned instance of the browser is opened. Click the "debug" button to open a new tab that executes the unit tests.

```bash
npm run test:dev
```

![Browser test debugging](http://i.imgur.com/DwHxgfq.png)

### Unit Testing Plugins

This should work super if you're using the [Kibana plugin generator](https://github.com/elastic/generator-kibana-plugin). If you're not using the generator, well, you're on your own. We suggest you look at how the generator works.

To run the tests for just your particular plugin, assuming you plugin lives outside of the `plugins directory`, use the following command.

```bash
npm run test:dev -- --kbnServer.testsBundle.pluginId=some_special_plugin --kbnServer.plugin-path=../some_special_plugin
```

### Running Browser Automation Tests

The following will start Kibana, Elasticsearch and the chromedriver for you. To run the functional UI tests use the following commands

If you want to run the functional UI tests one time and exit, use the following command. This is used by the CI systems and is great for quickly checking that things pass. It is essentially a combination of the next two tasks.  This supports options `--grep=foo` for only running tests that match a regular expression, and `--appSuites=management` for running tests for a specific application.

```bash
npm run test:ui
```


In order to start the server required for the `test:ui:runner` tasks, use the following command. Once the server is started `test:ui:runner` can be run multiple times without waiting for the server to start.

```bash
npm run test:ui:server
```

To execute the front-end browser tests, enter the following. This requires the server started by the `test:ui:server` task.

```bash
npm run test:ui:runner
```

#### Browser Automation Notes

- Using Page Objects pattern (https://theintern.github.io/intern/#writing-functional-test)
- At least the initial tests for the Settings, Discover, and Visualize tabs all depend on a very specific set of logstash-type data (generated with makelogs).  Since that is a static set of data, all the Discover and Visualize tests use a specific Absolute time range.  This guarantees the same results each run.
- These tests have been developed and tested with Chrome and Firefox browser.  In theory, they should work on all browsers (that's the benefit of Intern using Leadfoot).
- These tests should also work with an external testing service like https://saucelabs.com/ or https://www.browserstack.com/ but that has not been tested.
- https://theintern.github.io/
- https://theintern.github.io/leadfoot/module-leadfoot_Element.html

### Building OS packages

Packages are built using fpm, pleaserun, dpkg, and rpm.  fpm and pleaserun can be installed using gem.  Package building has only been tested on Linux and is not supported on any other platform.

```bash
apt-get install ruby-dev rpm
gem install fpm -v 1.5.0
gem install pleaserun -v 0.0.24
npm run build -- --skip-archives
```

To specify a package to build you can add `rpm` or `deb` as an argument.

```bash
npm run build -- --rpm
```

Distributable packages can be found in `target/` after the build completes.

## Signing the contributor license agreement

Please make sure you have signed the [Contributor License Agreement](http://www.elastic.co/contributor-agreement/). We are not asking you to assign copyright to us, but to give us the right to distribute your code without restriction. We ask this of all contributors in order to assure our users of the origin and continuing existence of the code. You only need to sign the CLA once.

## Submitting a Pull Request

Push your local changes to your forked copy of the repository and submit a Pull Request. In the Pull Request, describe what your changes do and mention the number of the issue where discussion has taken place, eg “Closes #123″.

Always submit your pull against `master` unless the bug is only present in an older version. If the bug effects both `master` and another branch say so in your pull.

Then sit back and wait. There will probably be discussion about the Pull Request and, if any changes are needed, we'll work with you to get your Pull Request merged into Kibana.

## Code Reviewing

After a pull is submitted, it needs to get to review. If you have commit permission on the Kibana repo you will probably perform these steps while submitting your Pull Request. If not, a member of the Elastic organization will do them for you, though you can help by suggesting a reviewer for your changes if you've interacted with someone while working on the issue.

### Getting to the Code Review Stage

1. Assign the `review` label. This signals to the team that someone needs to give this attention.
1. Do **not** assign a version label. Someone from Elastic staff will assign a version label, if necessary, when your Pull Request is ready to be merged.
1. Find someone to review your pull. Don't just pick any yahoo, pick the right person. The right person might be the original reporter of the issue, but it might also be the person most familiar with the code you've changed. If neither of those things apply, or your change is small in scope, try to find someone on the Kibana team without a ton of existing reviews on their plate. As a rule, most pulls will require 2 reviewers, but the first reviewer will pick the 2nd.

### Reviewing Pull Requests

So, you've been assigned a pull to review. What's that look like?

Remember, someone is blocked by a pull awaiting review, make it count. Be thorough, the more action items you catch in the first review, the less back and forth will be required, and the better chance the pull has of being successful. Don't you like success?

1. **Understand the issue** that is being fixed, or the feature being added. Check the description on the pull, and check out the related issue. If you don't understand something, ask the submitter for clarification.
1. **Reproduce the bug** (or the lack of feature I guess?) in the destination branch, usually `master`. The referenced issue will help you here. If you're unable to reproduce the issue, contact the issue submitter for clarification
1. **Check out the pull** and test it. Is the issue fixed? Does it have nasty side effects? Try to create suspect inputs. If it operates on the value of a field try things like: strings (including an empty string), null, numbers, dates. Try to think of edge cases that might break the code.
1. **Merge the target branch**. It is possible that tests or the linter have been updated in the target branch since the pull was submitted. Merging the pull could cause core to start failing.
1. **Read the code**. Understanding the changes will help you find additional things to test. Contact the submitter if you don't understand something.
1. **Go line-by-line**. Are there [style guide](https://github.com/elastic/kibana/blob/master/STYLEGUIDE.md) violations? Strangely named variables? Magic numbers? Do the abstractions make sense to you? Are things arranged in a testable way?
1. **Speaking of tests** Are they there? If a new function was added does it have tests? Do the tests, well, TEST anything? Do they just run the function or do they properly check the output?
1. **Suggest improvements** If there are changes needed, be explicit, comment on the lines in the code that you'd like changed. You might consider suggesting fixes. If you can't identify the problem, animated screenshots can help the review understand what's going on.
1. **Hand it back** If you found issues, re-assign the submitter to the pull to address them. Repeat until mergable.
1. **Hand it off** If you're the first reviewer and everything looks good but the changes are more than a few lines, hand the pull to someone else to take a second look. Again, try to find the right person to assign it to.
<<<<<<< HEAD
1. **Merge the code** When everything looks good, put in a `LGTM` (looks good to me) or `Courté` comment. Merge into the target branch. Check the labels on the pull to see if backporting is required, and perform the backport if so.
=======
1. **Merge the code** When everything looks good, merge into the target branch. Check the labels on the pull to see if backporting is required, and perform the backport if so.

Thank you so much for reading our guidelines! :tada:
>>>>>>> 5ba2c186
<|MERGE_RESOLUTION|>--- conflicted
+++ resolved
@@ -308,10 +308,6 @@
 1. **Suggest improvements** If there are changes needed, be explicit, comment on the lines in the code that you'd like changed. You might consider suggesting fixes. If you can't identify the problem, animated screenshots can help the review understand what's going on.
 1. **Hand it back** If you found issues, re-assign the submitter to the pull to address them. Repeat until mergable.
 1. **Hand it off** If you're the first reviewer and everything looks good but the changes are more than a few lines, hand the pull to someone else to take a second look. Again, try to find the right person to assign it to.
-<<<<<<< HEAD
-1. **Merge the code** When everything looks good, put in a `LGTM` (looks good to me) or `Courté` comment. Merge into the target branch. Check the labels on the pull to see if backporting is required, and perform the backport if so.
-=======
-1. **Merge the code** When everything looks good, merge into the target branch. Check the labels on the pull to see if backporting is required, and perform the backport if so.
-
-Thank you so much for reading our guidelines! :tada:
->>>>>>> 5ba2c186
+1. **Merge the code** When everything looks good, put in a `LGTM` (looks good to me) or `Courté` (looks sophisticated to me) comment. Merge into the target branch. Check the labels on the pull to see if backporting is required, and perform the backport if so.
+
+Thank you so much for reading our guidelines! :tada: