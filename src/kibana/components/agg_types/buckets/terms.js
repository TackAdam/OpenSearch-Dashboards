define(function (require) {
  return function TermsAggDefinition(Private) {
    var _ = require('lodash');
<<<<<<< HEAD
    var BucketAggType = Private(require('components/agg_types/buckets/_bucket_agg_type'));
    var bucketCountBetween = Private(require('components/agg_types/buckets/_bucket_count_between'));
=======
    var AggType = Private(require('components/agg_types/_agg_type'));
    var AggConfig = Private(require('components/vis/_agg_config'));
>>>>>>> 9255c3d3
    var createFilter = Private(require('components/agg_types/buckets/create_filter/terms'));

    return new BucketAggType({
      name: 'terms',
      title: 'Terms',
      makeLabel: function (agg) {
        var params = agg.params;
        return params.order.display + ' ' + params.size + ' ' + params.field.displayName;
      },
      createFilter: createFilter,
      params: [
        {
          name: 'field',
          scriptable: true,
          filterFieldTypes: ['number', 'boolean', 'date', 'ip',  'string']
        },
        {
          name: 'exclude',
          type: 'regex',
          advanced: true
        },
        {
          name: 'include',
          type: 'regex',
          advanced: true
        },
        {
          name: 'size',
          default: 5
        },
        {
          name: 'order',
          type: 'optioned',
          default: 'desc',
          editor: require('text!components/agg_types/controls/order_and_size.html'),
          options: [
            { display: 'Top', val: 'desc' },
            { display: 'Bottom', val: 'asc' }
          ],
          write: _.noop // prevent default write, it's handled by orderAgg
        },
        {
          name: 'orderBy',
          write: _.noop // prevent default write, it's handled by orderAgg
        },
        {
          name: 'orderAgg',
          type: AggConfig,
          default: null,
          editor: require('text!components/agg_types/controls/order_agg.html'),
          serialize: function (orderAgg) {
            return orderAgg.toJSON();
          },
          deserialize: function (stateJSON, aggConfig) {
            return new AggConfig(aggConfig.vis, stateJSON);
          },
          controller: function ($scope) {
            $scope.safeMakeLabel = function (agg) {
              try {
                return agg.makeLabel();
              } catch (e) {
                return '- agg not valid -';
              }
            };

            $scope.$watch('params.orderBy', function (orderBy, prevOrderBy) {
              var agg = $scope.aggConfig;
              var aggs = agg.vis.aggs;
              var params = $scope.params;

              if (orderBy === prevOrderBy && !orderBy) {
                params.orderBy = (_.first(aggs.bySchemaGroup.metrics) || { id: 'custom' }).id;
                return;
              }

              if (!orderBy) return;
              if (orderBy !== 'custom') {
                params.orderAgg = null;
                return;
              }
              if (params.orderAgg) return;

              params.orderAgg = new AggConfig(agg.vis, {
                schema: _.first(agg.vis.type.schemas.metrics)
              });
            });
          },
          write: function (agg, output) {
            var dir = agg.params.order.val;
            var order = output.params.order = {};

            var orderAgg = agg.params.orderAgg;
            if (!orderAgg) {
              orderAgg = agg.vis.aggs.byId[agg.params.orderBy];
            }

            output.subAggs = (output.subAggs || []).concat(orderAgg);
            order[orderAgg.id] = dir;
          }
        }
      ]
    });
  };
});<|MERGE_RESOLUTION|>--- conflicted
+++ resolved
@@ -1,13 +1,9 @@
 define(function (require) {
   return function TermsAggDefinition(Private) {
     var _ = require('lodash');
-<<<<<<< HEAD
     var BucketAggType = Private(require('components/agg_types/buckets/_bucket_agg_type'));
     var bucketCountBetween = Private(require('components/agg_types/buckets/_bucket_count_between'));
-=======
-    var AggType = Private(require('components/agg_types/_agg_type'));
     var AggConfig = Private(require('components/vis/_agg_config'));
->>>>>>> 9255c3d3
     var createFilter = Private(require('components/agg_types/buckets/create_filter/terms'));
 
     return new BucketAggType({
@@ -61,8 +57,8 @@
           serialize: function (orderAgg) {
             return orderAgg.toJSON();
           },
-          deserialize: function (stateJSON, aggConfig) {
-            return new AggConfig(aggConfig.vis, stateJSON);
+          deserialize: function (stateJSON, agg) {
+            return new AggConfig(agg.vis, stateJSON);
           },
           controller: function ($scope) {
             $scope.safeMakeLabel = function (agg) {
@@ -73,10 +69,10 @@
               }
             };
 
-            $scope.$watch('params.orderBy', function (orderBy, prevOrderBy) {
-              var agg = $scope.aggConfig;
+            $scope.$watch('agg.params.orderBy', function (orderBy, prevOrderBy) {
+              var agg = $scope.agg;
               var aggs = agg.vis.aggs;
-              var params = $scope.params;
+              var params = agg.params;
 
               if (orderBy === prevOrderBy && !orderBy) {
                 params.orderBy = (_.first(aggs.bySchemaGroup.metrics) || { id: 'custom' }).id;
