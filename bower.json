{
  "name": "kibana",
  "authors": [
    "Spencer Alger <spencer@spenceralger.com>"
  ],
  "description": "Browser based analytics and search interface to Logstash and other timestamped data sets stored in ElasticSearch",
  "main": "src/index.html",
  "keywords": [
    "kibana",
    "elasticsearch"
  ],
  "license": "Apache 2.0",
  "homepage": "http://www.elastic.co/products/kibana",
  "dependencies": {
    "angular": "1.2.28",
    "angular-bindonce": "0.3.3",
    "angular-bootstrap": "0.10.0",
    "angular-elastic": "2.4.2",
    "angular-mocks": "1.2.28",
    "angular-nvd3": "https://github.com/krispo/angular-nvd3.git#1.0.0-beta",
    "angular-route": "1.2.28",
    "angular-ui-ace": "0.2.3",
    "bluebird": "~2.9.27",
    "d3": "3.5.5",
    "elasticsearch": "~5.0.0",
    "Faker": "1.1.0",
    "FileSaver": "babc6d9d8f",
    "gridster": "0.5.6",
    "jquery": "2.1.4",
    "leaflet": "0.7.3",
    "Leaflet.heat": "Leaflet/Leaflet.heat#627ede7c11bbe43",
    "lodash": "3.9.3",
    "moment": "2.10.3",
    "moment-timezone": "0.4.0",
    "ng-clip": "0.2.6",
    "marked": "0.3.3",
    "numeral": "1.5.3",
    "nvd3": "1.7.1",
    "leaflet-draw": "0.2.4"
  },
<<<<<<< HEAD
  "devDependencies": {}
=======
  "devDependencies": {},
  "resolutions": {
    "angular": "1.2.28",
    "d3": "3.5.5"
  }
>>>>>>> 21fb1208
}<|MERGE_RESOLUTION|>--- conflicted
+++ resolved
@@ -38,13 +38,7 @@
     "nvd3": "1.7.1",
     "leaflet-draw": "0.2.4"
   },
-<<<<<<< HEAD
-  "devDependencies": {}
-=======
-  "devDependencies": {},
   "resolutions": {
-    "angular": "1.2.28",
     "d3": "3.5.5"
   }
->>>>>>> 21fb1208
 }