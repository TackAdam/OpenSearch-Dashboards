{
  "name": "timelion",
<<<<<<< HEAD
  "version": "0.1.204",
=======
  "version": "0.1.205",
>>>>>>> d03729c8
  "dependencies": {
    "body-parser": "^1.12.0",
    "boom": "^2.8.0",
    "css-loader": "0.17.0",
    "glob": "^5.0.13",
    "moment": "^2.10.3",
    "node-fetch": "^1.3.2",
    "pegjs": "^0.9.0"
  },
  "devDependencies": {
    "aws-sdk": "^2.2.16",
    "babel-eslint": "^4.1.4",
    "bluebird": "^3.0.5",
    "chai": "^3.2.0",
    "eslint": "^1.9.0",
    "eslint-plugin-mocha": "^1.0.0",
    "gulp": "^3.9.0",
    "gulp-eslint": "^1.0.0",
    "gulp-gzip": "^1.2.0",
    "gulp-tar": "^1.5.0",
    "gulp-util": "^3.0.7",
    "lodash": "^3.10.1",
    "mkdirp": "^0.5.1",
    "mocha": "^2.3.0",
    "rimraf": "^2.4.3",
    "rsync": "^0.4.0",
    "yargs": "^3.29.0"
  },
  "scripts": {
    "test": "mocha --compilers js:babel/register series_functions/__test__/*.js"
  }
}<|MERGE_RESOLUTION|>--- conflicted
+++ resolved
@@ -1,10 +1,6 @@
 {
   "name": "timelion",
-<<<<<<< HEAD
-  "version": "0.1.204",
-=======
   "version": "0.1.205",
->>>>>>> d03729c8
   "dependencies": {
     "body-parser": "^1.12.0",
     "boom": "^2.8.0",
