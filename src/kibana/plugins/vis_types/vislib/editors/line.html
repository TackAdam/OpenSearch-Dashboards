--- conflicted
+++ resolved
@@ -1,14 +1,5 @@
 <!-- vis type specific options -->
-<<<<<<< HEAD
 <line-interpolation-option></line-interpolation-option>
-<vislib-basic-options></vislib-basic-options>
-<div class="vis-option-item form-group">
-  <label>
-    <input type="checkbox" value="{{showCircles}}" ng-model="vis.params.showCircles" name="showCircles"  ng-checked="vis.params.showCircles">
-    Show Circles
-  </label>
-</div>
-=======
 <div class="vis-option-item">
   <div>
     <label>
@@ -23,5 +14,4 @@
     </label>
   </div>
 </div>
-<vislib-basic-options></vislib-basic-options>
->>>>>>> 7dbb0840
+<vislib-basic-options></vislib-basic-options>